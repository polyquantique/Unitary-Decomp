--- conflicted
+++ resolved
@@ -216,7 +216,7 @@
 }
 ```
 
-<<<<<<< HEAD
+
 ### 3. `optimization.jax_optimizer` module
 
 This example shows how to use the `jax_optimizer` module found in the `optimization` subpackage to find numerically a sequence of phase masks that approximate a given unitary matrix.
@@ -251,12 +251,9 @@
 
 The final matrix can be reconstructed using the `circuit_reconstruction` function from the `fourier_interferometer` module.
 
+
 ## Documentation
 
-=======
-## Documentation
-
->>>>>>> 1e21f18b
 The **LPLM algorithm** found in the [`lplm_interferometer`](src/unitary_decomp/lplm_interferometer.py) module was adapted from [López Pastor *et al.*, 2021](https://doi.org/10.1364/OE.432787) and uses a slightly different sequence of phase masks than the original paper. A comprehensive derivation of this new sequence can be found in the following document:
 
 - [Decomposition of Unitary Matrices Using Fourier
